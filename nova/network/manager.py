--- conflicted
+++ resolved
@@ -370,21 +370,6 @@
                                         self.host)
         return host
 
-<<<<<<< HEAD
-    def set_network_hosts(self, context):
-        """Set the network hosts for any networks which are unset."""
-        try:
-            networks = self.db.network_get_all(context)
-        except Exception.NoNetworksFound:
-            # we don't care if no networks are found
-            pass
-
-        for network in networks:
-            host = network['host']
-            if not host:
-                # return so worker will only grab 1 (to help scale flatter)
-                return self.set_network_host(context, network['id'])
-
     def _do_trigger_security_group_members_refresh_for_instance(self,
                                                                 instance_id):
         admin_context = context.get_admin_context()
@@ -394,8 +379,6 @@
         self.compute_api.trigger_security_group_members_refresh(admin_context,
                                                                     group_ids)
 
-=======
->>>>>>> 4a52d498
     def _get_networks_for_instance(self, context, instance_id, project_id):
         """Determine & return which networks an instance should connect to."""
         # TODO(tr3buchet) maybe this needs to be updated in the future if
