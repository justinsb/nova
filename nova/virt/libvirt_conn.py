# vim: tabstop=4 shiftwidth=4 softtabstop=4

# Copyright 2010 United States Government as represented by the
# Administrator of the National Aeronautics and Space Administration.
# All Rights Reserved.
# Copyright (c) 2010 Citrix Systems, Inc.
#
#    Licensed under the Apache License, Version 2.0 (the "License"); you may
#    not use this file except in compliance with the License. You may obtain
#    a copy of the License at
#
#         http://www.apache.org/licenses/LICENSE-2.0
#
#    Unless required by applicable law or agreed to in writing, software
#    distributed under the License is distributed on an "AS IS" BASIS, WITHOUT
#    WARRANTIES OR CONDITIONS OF ANY KIND, either express or implied. See the
#    License for the specific language governing permissions and limitations
#    under the License.

"""
A connection to a hypervisor through libvirt.

Supports KVM, QEMU, UML, and XEN.

**Related Flags**

:libvirt_type:  Libvirt domain type.  Can be kvm, qemu, uml, xen
                (default: kvm).
:libvirt_uri:  Override for the default libvirt URI (depends on libvirt_type).
:libvirt_xml_template:  Libvirt XML Template.
:rescue_image_id:  Rescue ami image (default: ami-rescue).
:rescue_kernel_id:  Rescue aki image (default: aki-rescue).
:rescue_ramdisk_id:  Rescue ari image (default: ari-rescue).
:injected_network_template:  Template file for injected network
:allow_project_net_traffic:  Whether to allow in project network traffic

"""

import os
import shutil
import random
import subprocess
import uuid
from xml.dom import minidom


from eventlet import greenthread
from eventlet import event
from eventlet import tpool

import IPy

from nova import context
from nova import db
from nova import exception
from nova import flags
from nova import log as logging
from nova import utils
#from nova.api import context
from nova.auth import manager
from nova.compute import instance_types
from nova.compute import power_state
from nova.virt import disk
from nova.virt import images

libvirt = None
libxml2 = None
Template = None

LOG = logging.getLogger('nova.virt.libvirt_conn')

FLAGS = flags.FLAGS
# TODO(vish): These flags should probably go into a shared location
flags.DEFINE_string('rescue_image_id', 'ami-rescue', 'Rescue ami image')
flags.DEFINE_string('rescue_kernel_id', 'aki-rescue', 'Rescue aki image')
flags.DEFINE_string('rescue_ramdisk_id', 'ari-rescue', 'Rescue ari image')
flags.DEFINE_string('injected_network_template',
                    utils.abspath('virt/interfaces.template'),
                    'Template file for injected network')
flags.DEFINE_string('libvirt_xml_template',
                    utils.abspath('virt/libvirt.xml.template'),
                    'Libvirt XML Template')
flags.DEFINE_string('libvirt_type',
                    'kvm',
                    'Libvirt domain type (valid options are: '
                    'kvm, qemu, uml, xen)')
flags.DEFINE_string('libvirt_uri',
                    '',
                    'Override the default libvirt URI (which is dependent'
                    ' on libvirt_type)')
flags.DEFINE_bool('allow_project_net_traffic',
                  True,
                  'Whether to allow in project network traffic')
flags.DEFINE_bool('use_cow_images',
                  True,
                  'Whether to use cow images')
flags.DEFINE_string('ajaxterm_portrange',
                    '10000-12000',
                    'Range of ports that ajaxterm should randomly try to bind')
flags.DEFINE_string('firewall_driver',
                    'nova.virt.libvirt_conn.IptablesFirewallDriver',
                    'Firewall driver (defaults to iptables)')


def get_connection(read_only):
    # These are loaded late so that there's no need to install these
    # libraries when not using libvirt.
    # Cheetah is separate because the unit tests want to load Cheetah,
    # but not libvirt.
    global libvirt
    global libxml2
    if libvirt is None:
        libvirt = __import__('libvirt')
    if libxml2 is None:
        libxml2 = __import__('libxml2')
    _late_load_cheetah()
    return LibvirtConnection(read_only)


def _late_load_cheetah():
    global Template
    if Template is None:
        t = __import__('Cheetah.Template', globals(), locals(), ['Template'],
                       -1)
        Template = t.Template


def _get_net_and_mask(cidr):
    net = IPy.IP(cidr)
    return str(net.net()), str(net.netmask())


def _get_net_and_prefixlen(cidr):
    net = IPy.IP(cidr)
    return str(net.net()), str(net.prefixlen())


def _get_ip_version(cidr):
        net = IPy.IP(cidr)
        return int(net.version())


class LibvirtConnection(object):

    def __init__(self, read_only):
        self.libvirt_uri = self.get_uri()

        self.libvirt_xml = open(FLAGS.libvirt_xml_template).read()
        self._wrapped_conn = None
        self.read_only = read_only

        self.nwfilter = NWFilterFirewall(self._get_connection)

        if not FLAGS.firewall_driver:
            self.firewall_driver = self.nwfilter
            self.nwfilter.handle_security_groups = True
        else:
            self.firewall_driver = utils.import_object(FLAGS.firewall_driver)

    def init_host(self, host):
        # Adopt existing VM's running here
        ctxt = context.get_admin_context()
        for instance in db.instance_get_all_by_host(ctxt, host):
            try:
                LOG.debug(_('Checking state of %s'), instance['name'])
                state = self.get_info(instance['name'])['state']
            except exception.NotFound:
                state = power_state.SHUTOFF

            LOG.debug(_('Current state of %(name)s was %(state)s.'),
                          {'name': instance['name'], 'state': state})
            db.instance_set_state(ctxt, instance['id'], state)

            if state == power_state.SHUTOFF:
                # TODO(soren): This is what the compute manager does when you
                # terminate # an instance. At some point I figure we'll have a
                # "terminated" state and some sort of cleanup job that runs
                # occasionally, cleaning them out.
                db.instance_destroy(ctxt, instance['id'])

            if state != power_state.RUNNING:
                continue
            self.firewall_driver.prepare_instance_filter(instance)
            self.firewall_driver.apply_instance_filter(instance)

    def _get_connection(self):
        if not self._wrapped_conn or not self._test_connection():
            LOG.debug(_('Connecting to libvirt: %s'), self.libvirt_uri)
            self._wrapped_conn = self._connect(self.libvirt_uri,
                                               self.read_only)
        return self._wrapped_conn
    _conn = property(_get_connection)

    def _test_connection(self):
        try:
            self._wrapped_conn.getInfo()
            return True
        except libvirt.libvirtError as e:
            if e.get_error_code() == libvirt.VIR_ERR_SYSTEM_ERROR and \
               e.get_error_domain() == libvirt.VIR_FROM_REMOTE:
                LOG.debug(_('Connection to libvirt broke'))
                return False
            raise

    def get_uri(self):
        if FLAGS.libvirt_type == 'uml':
            uri = FLAGS.libvirt_uri or 'uml:///system'
        elif FLAGS.libvirt_type == 'xen':
            uri = FLAGS.libvirt_uri or 'xen:///'
        else:
            uri = FLAGS.libvirt_uri or 'qemu:///system'
        return uri

    def _connect(self, uri, read_only):
        auth = [[libvirt.VIR_CRED_AUTHNAME, libvirt.VIR_CRED_NOECHOPROMPT],
                'root',
                None]

        if read_only:
            return libvirt.openReadOnly(uri)
        else:
            return libvirt.openAuth(uri, auth, 0)

    def list_instances(self):
        return [self._conn.lookupByID(x).name()
                for x in self._conn.listDomainsID()]

    def destroy(self, instance, cleanup=True):
        try:
            virt_dom = self._conn.lookupByName(instance['name'])
            virt_dom.destroy()
        except Exception as _err:
            pass
            # If the instance is already terminated, we're still happy

        # We'll save this for when we do shutdown,
        # instead of destroy - but destroy returns immediately
        timer = utils.LoopingCall(f=None)

        while True:
            try:
                state = self.get_info(instance['name'])['state']
                db.instance_set_state(context.get_admin_context(),
                                      instance['id'], state)
                if state == power_state.SHUTDOWN:
                    break
            except Exception:
                db.instance_set_state(context.get_admin_context(),
                                      instance['id'],
                                      power_state.SHUTDOWN)
                break

        self.firewall_driver.unfilter_instance(instance)

        if cleanup:
            self._cleanup(instance)

        return True

    def _cleanup(self, instance):
        target = os.path.join(FLAGS.instances_path, instance['name'])
        instance_name = instance['name']
        LOG.info(_('instance %(instance_name)s: deleting instance files'
                ' %(target)s') % locals())
        if os.path.exists(target):
            shutil.rmtree(target)

    @exception.wrap_exception
    def attach_volume(self, instance_name, device_path, mountpoint):
        virt_dom = self._conn.lookupByName(instance_name)
        mount_device = mountpoint.rpartition("/")[2]
        if device_path.startswith('/dev/'):
            xml = """<disk type='block'>
                         <driver name='qemu' type='raw'/>
                         <source dev='%s'/>
                         <target dev='%s' bus='virtio'/>
                     </disk>""" % (device_path, mount_device)
        elif ':' in device_path:
            (protocol, name) = device_path.split(':')
            xml = """<disk type='network'>
                         <driver name='qemu' type='raw'/>
                         <source protocol='%s' name='%s'/>
                         <target dev='%s' bus='virtio'/>
                     </disk>""" % (protocol,
                                   name,
                                   mount_device)
        else:
            raise exception.Invalid(_("Invalid device path %s") % device_path)

        virt_dom.attachDevice(xml)

    def _get_disk_xml(self, xml, device):
        """Returns the xml for the disk mounted at device"""
        try:
            doc = libxml2.parseDoc(xml)
        except:
            return None
        ctx = doc.xpathNewContext()
        try:
            ret = ctx.xpathEval('/domain/devices/disk')
            for node in ret:
                for child in node.children:
                    if child.name == 'target':
                        if child.prop('dev') == device:
                            return str(node)
        finally:
            if ctx != None:
                ctx.xpathFreeContext()
            if doc != None:
                doc.freeDoc()

    @exception.wrap_exception
    def detach_volume(self, instance_name, mountpoint):
        virt_dom = self._conn.lookupByName(instance_name)
        mount_device = mountpoint.rpartition("/")[2]
        xml = self._get_disk_xml(virt_dom.XMLDesc(0), mount_device)
        if not xml:
            raise exception.NotFound(_("No disk at %s") % mount_device)
        virt_dom.detachDevice(xml)

    @exception.wrap_exception
    def snapshot(self, instance, image_id):
        """ Create snapshot from a running VM instance """
        raise NotImplementedError(
            _("Instance snapshotting is not supported for libvirt"
              "at this time"))

    @exception.wrap_exception
    def reboot(self, instance):
        self.destroy(instance, False)
        xml = self.to_xml(instance)
        self._conn.createXML(xml, 0)
        timer = utils.LoopingCall(f=None)

        def _wait_for_reboot():
            try:
                state = self.get_info(instance['name'])['state']
                db.instance_set_state(context.get_admin_context(),
                                      instance['id'], state)
                if state == power_state.RUNNING:
                    LOG.debug(_('instance %s: rebooted'), instance['name'])
                    timer.stop()
            except Exception, exn:
                LOG.exception(_('_wait_for_reboot failed: %s'), exn)
                db.instance_set_state(context.get_admin_context(),
                                      instance['id'],
                                      power_state.SHUTDOWN)
                timer.stop()

        timer.f = _wait_for_reboot
        return timer.start(interval=0.5, now=True)

    @exception.wrap_exception
    def pause(self, instance, callback):
        raise exception.APIError("pause not supported for libvirt.")

    @exception.wrap_exception
    def unpause(self, instance, callback):
        raise exception.APIError("unpause not supported for libvirt.")

    @exception.wrap_exception
    def suspend(self, instance, callback):
        raise exception.APIError("suspend not supported for libvirt")

    @exception.wrap_exception
    def resume(self, instance, callback):
        raise exception.APIError("resume not supported for libvirt")

    @exception.wrap_exception
    def rescue(self, instance):
        self.destroy(instance, False)

        xml = self.to_xml(instance, rescue=True)
        rescue_images = {'image_id': FLAGS.rescue_image_id,
                         'kernel_id': FLAGS.rescue_kernel_id,
                         'ramdisk_id': FLAGS.rescue_ramdisk_id}
        self._create_image(instance, xml, '.rescue', rescue_images)
        self._conn.createXML(xml, 0)

        timer = utils.LoopingCall(f=None)

        def _wait_for_rescue():
            try:
                state = self.get_info(instance['name'])['state']
                db.instance_set_state(None, instance['id'], state)
                if state == power_state.RUNNING:
                    LOG.debug(_('instance %s: rescued'), instance['name'])
                    timer.stop()
            except Exception, exn:
                LOG.exception(_('_wait_for_rescue failed: %s'), exn)
                db.instance_set_state(None,
                                      instance['id'],
                                      power_state.SHUTDOWN)
                timer.stop()

        timer.f = _wait_for_rescue
        return timer.start(interval=0.5, now=True)

    @exception.wrap_exception
    def unrescue(self, instance):
        # NOTE(vish): Because reboot destroys and recreates an instance using
        #             the normal xml file, we can just call reboot here
        self.reboot(instance)

    @exception.wrap_exception
    def spawn(self, instance):
        xml = self.to_xml(instance)
        db.instance_set_state(context.get_admin_context(),
                              instance['id'],
                              power_state.NOSTATE,
                              'launching')
        self.nwfilter.setup_basic_filtering(instance)
        self.firewall_driver.prepare_instance_filter(instance)
        self._create_image(instance, xml)
        self._conn.createXML(xml, 0)
        LOG.debug(_("instance %s: is running"), instance['name'])
        self.firewall_driver.apply_instance_filter(instance)

        timer = utils.LoopingCall(f=None)

        def _wait_for_boot():
            try:
                state = self.get_info(instance['name'])['state']
                db.instance_set_state(context.get_admin_context(),
                                      instance['id'], state)
                if state == power_state.RUNNING:
                    LOG.debug(_('instance %s: booted'), instance['name'])
                    timer.stop()
            except:
                LOG.exception(_('instance %s: failed to boot'),
                              instance['name'])
                db.instance_set_state(context.get_admin_context(),
                                      instance['id'],
                                      power_state.SHUTDOWN)
                timer.stop()

        timer.f = _wait_for_boot
        return timer.start(interval=0.5, now=True)

    def _flush_xen_console(self, virsh_output):
        LOG.info(_('virsh said: %r'), virsh_output)
        virsh_output = virsh_output[0].strip()

        if virsh_output.startswith('/dev/'):
            LOG.info(_("cool, it's a device"))
            out, err = utils.execute("sudo dd if=%s iflag=nonblock" %
                                     virsh_output, check_exit_code=False)
            return out
        else:
            return ''

    def _append_to_file(self, data, fpath):
        LOG.info(_('data: %(data)r, fpath: %(fpath)r') % locals())
        fp = open(fpath, 'a+')
        fp.write(data)
        return fpath

    def _dump_file(self, fpath):
        fp = open(fpath, 'r+')
        contents = fp.read()
        LOG.info(_('Contents of file %(fpath)s: %(contents)r') % locals())
        return contents

    @exception.wrap_exception
    def get_console_output(self, instance):
        console_log = os.path.join(FLAGS.instances_path, instance['name'],
                                   'console.log')

        utils.execute('sudo chown %d %s' % (os.getuid(), console_log))

        if FLAGS.libvirt_type == 'xen':
            # Xen is special
            virsh_output = utils.execute("virsh ttyconsole %s" %
                                         instance['name'])
            data = self._flush_xen_console(virsh_output)
            fpath = self._append_to_file(data, console_log)
        else:
            fpath = console_log

        return self._dump_file(fpath)

    @exception.wrap_exception
    def get_ajax_console(self, instance):
        def get_open_port():
            start_port, end_port = FLAGS.ajaxterm_portrange.split("-")
            for i in xrange(0, 100):  # don't loop forever
                port = random.randint(int(start_port), int(end_port))
                # netcat will exit with 0 only if the port is in use,
                # so a nonzero return value implies it is unused
                cmd = 'netcat 0.0.0.0 %s -w 1 </dev/null || echo free' % (port)
                stdout, stderr = utils.execute(cmd)
                if stdout.strip() == 'free':
                    return port
            raise Exception(_('Unable to find an open port'))

        def get_pty_for_instance(instance_name):
            virt_dom = self._conn.lookupByName(instance_name)
            xml = virt_dom.XMLDesc(0)
            dom = minidom.parseString(xml)

            for serial in dom.getElementsByTagName('serial'):
                if serial.getAttribute('type') == 'pty':
                    source = serial.getElementsByTagName('source')[0]
                    return source.getAttribute('path')

        port = get_open_port()
        token = str(uuid.uuid4())
        host = instance['host']

        ajaxterm_cmd = 'sudo socat - %s' \
                       % get_pty_for_instance(instance['name'])

        cmd = '%s/tools/ajaxterm/ajaxterm.py --command "%s" -t %s -p %s' \
              % (utils.novadir(), ajaxterm_cmd, token, port)

        subprocess.Popen(cmd, shell=True)
        return {'token': token, 'host': host, 'port': port}

    def _cache_image(self, fn, target, fname, cow=False, *args, **kwargs):
        """Wrapper for a method that creates an image that caches the image.

        This wrapper will save the image into a common store and create a
        copy for use by the hypervisor.

        The underlying method should specify a kwarg of target representing
        where the image will be saved.

        fname is used as the filename of the base image.  The filename needs
        to be unique to a given image.

        If cow is True, it will make a CoW image instead of a copy.
        """
        if not os.path.exists(target):
            base_dir = os.path.join(FLAGS.instances_path, '_base')
            if not os.path.exists(base_dir):
                os.mkdir(base_dir)
            base = os.path.join(base_dir, fname)
            if not os.path.exists(base):
                fn(target=base, *args, **kwargs)
            if cow:
                utils.execute('qemu-img create -f qcow2 -o '
                              'cluster_size=2M,backing_file=%s %s'
                              % (base, target))
            else:
                utils.execute('cp %s %s' % (base, target))

    def _fetch_image(self, target, image_id, user, project, size=None):
        """Grab image and optionally attempt to resize it"""
        images.fetch(image_id, target, user, project)
        if size:
            disk.extend(target, size)

    def _create_local(self, target, local_gb):
        """Create a blank image of specified size"""
        utils.execute('truncate %s -s %dG' % (target, local_gb))
        # TODO(vish): should we format disk by default?

    def _create_image(self, inst, libvirt_xml, suffix='', disk_images=None):
        # syntactic nicety
        def basepath(fname='', suffix=suffix):
            return os.path.join(FLAGS.instances_path,
                                inst['name'],
                                fname + suffix)

        # ensure directories exist and are writable
        utils.execute('mkdir -p %s' % basepath(suffix=''))

        LOG.info(_('instance %s: Creating image'), inst['name'])
        f = open(basepath('libvirt.xml'), 'w')
        f.write(libvirt_xml)
        f.close()

        # NOTE(vish): No need add the suffix to console.log
        os.close(os.open(basepath('console.log', ''),
                         os.O_CREAT | os.O_WRONLY, 0660))

        user = manager.AuthManager().get_user(inst['user_id'])
        project = manager.AuthManager().get_project(inst['project_id'])

        if not disk_images:
            disk_images = {'image_id': inst['image_id'],
                           'kernel_id': inst['kernel_id'],
                           'ramdisk_id': inst['ramdisk_id']}

        if disk_images['kernel_id']:
            self._cache_image(fn=self._fetch_image,
                              target=basepath('kernel'),
                              fname=disk_images['kernel_id'],
                              image_id=disk_images['kernel_id'],
                              user=user,
                              project=project)
            if disk_images['ramdisk_id']:
                self._cache_image(fn=self._fetch_image,
                                  target=basepath('ramdisk'),
                                  fname=disk_images['ramdisk_id'],
                                  image_id=disk_images['ramdisk_id'],
                                  user=user,
                                  project=project)

        root_fname = disk_images['image_id']
        size = FLAGS.minimum_root_size
        if inst['instance_type'] == 'm1.tiny' or suffix == '.rescue':
            size = None
            root_fname += "_sm"

        self._cache_image(fn=self._fetch_image,
                          target=basepath('disk'),
                          fname=root_fname,
                          cow=FLAGS.use_cow_images,
                          image_id=disk_images['image_id'],
                          user=user,
                          project=project,
                          size=size)
        type_data = instance_types.INSTANCE_TYPES[inst['instance_type']]

        if type_data['local_gb']:
            self._cache_image(fn=self._create_local,
                              target=basepath('disk.local'),
                              fname="local_%s" % type_data['local_gb'],
                              cow=FLAGS.use_cow_images,
                              local_gb=type_data['local_gb'])

        # For now, we assume that if we're not using a kernel, we're using a
        # partitioned disk image where the target partition is the first
        # partition
        target_partition = None
        if not inst['kernel_id']:
            target_partition = "1"

        key = str(inst['key_data'])
        net = None
        network_ref = db.network_get_by_instance(context.get_admin_context(),
                                                 inst['id'])
        if network_ref['injected']:
            admin_context = context.get_admin_context()
            address = db.instance_get_fixed_address(admin_context, inst['id'])
            ra_server = network_ref['ra_server']
            if not ra_server:
                ra_server = "fd00::"
            with open(FLAGS.injected_network_template) as f:
                net = f.read() % {'address': address,
                                  'netmask': network_ref['netmask'],
                                  'gateway': network_ref['gateway'],
                                  'broadcast': network_ref['broadcast'],
                                  'dns': network_ref['dns'],
                                  'ra_server': ra_server}
        if key or net:
            inst_name = inst['name']
            img_id = inst.image_id
            if key:
                LOG.info(_('instance %(inst_name)s: injecting key into'
                        ' image %(img_id)s') % locals())
            if net:
                LOG.info(_('instance %(inst_name)s: injecting net into'
                        ' image %(img_id)s') % locals())
            try:
                disk.inject_data(basepath('disk'), key, net,
                                 partition=target_partition,
                                 nbd=FLAGS.use_cow_images)
            except Exception as e:
                # This could be a windows image, or a vmdk format disk
                LOG.warn(_('instance %(inst_name)s: ignoring error injecting'
                        ' data into image %(img_id)s (%(e)s)') % locals())

        if FLAGS.libvirt_type == 'uml':
            utils.execute('sudo chown root %s' % basepath('disk'))

    def to_xml(self, instance, rescue=False):
        # TODO(termie): cache?
        LOG.debug(_('instance %s: starting toXML method'), instance['name'])
        network = db.network_get_by_instance(context.get_admin_context(),
                                             instance['id'])
        # FIXME(vish): stick this in db
        instance_type = instance['instance_type']
        instance_type = instance_types.INSTANCE_TYPES[instance_type]
        ip_address = db.instance_get_fixed_address(context.get_admin_context(),
                                                   instance['id'])
        # Assume that the gateway also acts as the dhcp server.
        dhcp_server = network['gateway']
        ra_server = network['ra_server']
        if not ra_server:
            ra_server = 'fd00::'
        if FLAGS.allow_project_net_traffic:
            if FLAGS.use_ipv6:
                net, mask = _get_net_and_mask(network['cidr'])
                net_v6, prefixlen_v6 = _get_net_and_prefixlen(
                                           network['cidr_v6'])
                extra_params = ("<parameter name=\"PROJNET\" "
                            "value=\"%s\" />\n"
                            "<parameter name=\"PROJMASK\" "
                            "value=\"%s\" />\n"
                            "<parameter name=\"PROJNETV6\" "
                            "value=\"%s\" />\n"
                            "<parameter name=\"PROJMASKV6\" "
                            "value=\"%s\" />\n") % \
                              (net, mask, net_v6, prefixlen_v6)
            else:
                net, mask = _get_net_and_mask(network['cidr'])
                extra_params = ("<parameter name=\"PROJNET\" "
                            "value=\"%s\" />\n"
                            "<parameter name=\"PROJMASK\" "
                            "value=\"%s\" />\n") % \
                              (net, mask)
        else:
            extra_params = "\n"
        if FLAGS.use_cow_images:
            driver_type = 'qcow2'
        else:
            driver_type = 'raw'

        xml_info = {'type': FLAGS.libvirt_type,
                    'name': instance['name'],
                    'basepath': os.path.join(FLAGS.instances_path,
                                             instance['name']),
                    'memory_kb': instance_type['memory_mb'] * 1024,
                    'vcpus': instance_type['vcpus'],
                    'bridge_name': network['bridge'],
                    'mac_address': instance['mac_address'],
                    'ip_address': ip_address,
                    'dhcp_server': dhcp_server,
                    'ra_server': ra_server,
                    'extra_params': extra_params,
                    'rescue': rescue,
                    'local': instance_type['local_gb'],
                    'driver_type': driver_type}
        if not rescue:
            if instance['kernel_id']:
                xml_info['kernel'] = xml_info['basepath'] + "/kernel"

            if instance['ramdisk_id']:
                xml_info['ramdisk'] = xml_info['basepath'] + "/ramdisk"

            xml_info['disk'] = xml_info['basepath'] + "/disk"

        xml = str(Template(self.libvirt_xml, searchList=[xml_info]))
        LOG.debug(_('instance %s: finished toXML method'),
                        instance['name'])

        return xml

    def get_info(self, instance_name):
        try:
            virt_dom = self._conn.lookupByName(instance_name)
        except:
            raise exception.NotFound(_("Instance %s not found")
                                     % instance_name)
        (state, max_mem, mem, num_cpu, cpu_time) = virt_dom.info()
        return {'state': state,
                'max_mem': max_mem,
                'mem': mem,
                'num_cpu': num_cpu,
                'cpu_time': cpu_time}

    def get_diagnostics(self, instance_name):
        raise exception.APIError(_("diagnostics are not supported "
                                   "for libvirt"))

    def get_disks(self, instance_name):
        """
        Note that this function takes an instance name, not an Instance, so
        that it can be called by monitor.

        Returns a list of all block devices for this domain.
        """
        domain = self._conn.lookupByName(instance_name)
        # TODO(devcamcar): Replace libxml2 with etree.
        xml = domain.XMLDesc(0)
        doc = None

        try:
            doc = libxml2.parseDoc(xml)
        except:
            return []

        ctx = doc.xpathNewContext()
        disks = []

        try:
            ret = ctx.xpathEval('/domain/devices/disk')

            for node in ret:
                devdst = None

                for child in node.children:
                    if child.name == 'target':
                        devdst = child.prop('dev')

                if devdst == None:
                    continue

                disks.append(devdst)
        finally:
            if ctx != None:
                ctx.xpathFreeContext()
            if doc != None:
                doc.freeDoc()

        return disks

    def get_interfaces(self, instance_name):
        """
        Note that this function takes an instance name, not an Instance, so
        that it can be called by monitor.

        Returns a list of all network interfaces for this instance.
        """
        domain = self._conn.lookupByName(instance_name)
        # TODO(devcamcar): Replace libxml2 with etree.
        xml = domain.XMLDesc(0)
        doc = None

        try:
            doc = libxml2.parseDoc(xml)
        except:
            return []

        ctx = doc.xpathNewContext()
        interfaces = []

        try:
            ret = ctx.xpathEval('/domain/devices/interface')

            for node in ret:
                devdst = None

                for child in node.children:
                    if child.name == 'target':
                        devdst = child.prop('dev')

                if devdst == None:
                    continue

                interfaces.append(devdst)
        finally:
            if ctx != None:
                ctx.xpathFreeContext()
            if doc != None:
                doc.freeDoc()

        return interfaces

    def block_stats(self, instance_name, disk):
        """
        Note that this function takes an instance name, not an Instance, so
        that it can be called by monitor.
        """
        domain = self._conn.lookupByName(instance_name)
        return domain.blockStats(disk)

    def interface_stats(self, instance_name, interface):
        """
        Note that this function takes an instance name, not an Instance, so
        that it can be called by monitor.
        """
        domain = self._conn.lookupByName(instance_name)
        return domain.interfaceStats(interface)

    def get_console_pool_info(self, console_type):
        #TODO(mdragon): console proxy should be implemented for libvirt,
        #               in case someone wants to use it with kvm or
        #               such. For now return fake data.
        return  {'address': '127.0.0.1',
                 'username': 'fakeuser',
                 'password': 'fakepassword'}

    def refresh_security_group_rules(self, security_group_id):
        self.firewall_driver.refresh_security_group_rules(security_group_id)

    def refresh_security_group_members(self, security_group_id):
        self.firewall_driver.refresh_security_group_members(security_group_id)

    def refresh_provider_fw_rules(self):
        self.firewall_driver.refresh_provider_fw_rules()


class FirewallDriver(object):
    def prepare_instance_filter(self, instance):
        """Prepare filters for the instance.

        At this point, the instance isn't running yet."""
        raise NotImplementedError()

    def unfilter_instance(self, instance):
        """Stop filtering instance"""
        raise NotImplementedError()

    def apply_instance_filter(self, instance):
        """Apply instance filter.

        Once this method returns, the instance should be firewalled
        appropriately. This method should as far as possible be a
        no-op. It's vastly preferred to get everything set up in
        prepare_instance_filter.
        """
        raise NotImplementedError()

    def refresh_security_group_rules(self, security_group_id):
        """Refresh security group rules from data store

        Gets called when a rule has been added to or removed from
        the security group."""
        raise NotImplementedError()

    def refresh_security_group_members(self, security_group_id):
        """Refresh security group members from data store

        Gets called when an instance gets added to or removed from
        the security group."""
        raise NotImplementedError()

    def refresh_provider_fw_rules(self):
        """Refresh common rules for all hosts/instances from data store.

        Gets called when a rule has been added to or removed from
        the list of rules (via admin api)."""
        raise NotImplementedError()


class NWFilterFirewall(FirewallDriver):
    """
    This class implements a network filtering mechanism versatile
    enough for EC2 style Security Group filtering by leveraging
    libvirt's nwfilter.

    First, all instances get a filter ("nova-base-filter") applied.
    This filter provides some basic security such as protection against
    MAC spoofing, IP spoofing, and ARP spoofing.

    This filter drops all incoming ipv4 and ipv6 connections.
    Outgoing connections are never blocked.

    Second, every security group maps to a nwfilter filter(*).
    NWFilters can be updated at runtime and changes are applied
    immediately, so changes to security groups can be applied at
    runtime (as mandated by the spec).

    Security group rules are named "nova-secgroup-<id>" where <id>
    is the internal id of the security group. They're applied only on
    hosts that have instances in the security group in question.

    Updates to security groups are done by updating the data model
    (in response to API calls) followed by a request sent to all
    the nodes with instances in the security group to refresh the
    security group.

    Each instance has its own NWFilter, which references the above
    mentioned security group NWFilters. This was done because
    interfaces can only reference one filter while filters can
    reference multiple other filters. This has the added benefit of
    actually being able to add and remove security groups from an
    instance at run time. This functionality is not exposed anywhere,
    though.

    Outstanding questions:

    The name is unique, so would there be any good reason to sync
    the uuid across the nodes (by assigning it from the datamodel)?


    (*) This sentence brought to you by the redundancy department of
        redundancy.

    """

    def __init__(self, get_connection):
        self._libvirt_get_connection = get_connection
        self.static_filters_configured = False
        self.handle_security_groups = False

    def _get_connection(self):
        return self._libvirt_get_connection()
    _conn = property(_get_connection)

    def nova_dhcp_filter(self):
        """The standard allow-dhcp-server filter is an <ip> one, so it uses
           ebtables to allow traffic through. Without a corresponding rule in
           iptables, it'll get blocked anyway."""

        return '''<filter name='nova-allow-dhcp-server' chain='ipv4'>
                    <uuid>891e4787-e5c0-d59b-cbd6-41bc3c6b36fc</uuid>
                    <rule action='accept' direction='out'
                          priority='100'>
                      <udp srcipaddr='0.0.0.0'
                           dstipaddr='255.255.255.255'
                           srcportstart='68'
                           dstportstart='67'/>
                    </rule>
                    <rule action='accept' direction='in'
                          priority='100'>
                      <udp srcipaddr='$DHCPSERVER'
                           srcportstart='67'
                           dstportstart='68'/>
                    </rule>
                  </filter>'''

    def nova_ra_filter(self):
        return '''<filter name='nova-allow-ra-server' chain='root'>
                            <uuid>d707fa71-4fb5-4b27-9ab7-ba5ca19c8804</uuid>
                              <rule action='accept' direction='inout'
                                    priority='100'>
                                <icmpv6 srcipaddr='$RASERVER'/>
                              </rule>
                            </filter>'''

    def setup_basic_filtering(self, instance):
        """Set up basic filtering (MAC, IP, and ARP spoofing protection)"""
        logging.info('called setup_basic_filtering in nwfilter')

        if self.handle_security_groups:
            # No point in setting up a filter set that we'll be overriding
            # anyway.
            return

        logging.info('ensuring static filters')
        self._ensure_static_filters()

        instance_filter_name = self._instance_filter_name(instance)
        self._define_filter(self._filter_container(instance_filter_name,
                                                   ['nova-base']))

    def _ensure_static_filters(self):
        if self.static_filters_configured:
            return

        self._define_filter(self._filter_container('nova-base',
                                                   ['no-mac-spoofing',
                                                    'no-ip-spoofing',
                                                    'no-arp-spoofing',
                                                    'allow-dhcp-server']))
        self._define_filter(self.nova_base_ipv4_filter)
        self._define_filter(self.nova_base_ipv6_filter)
        self._define_filter(self.nova_dhcp_filter)
        self._define_filter(self.nova_ra_filter)
        self._define_filter(self.nova_vpn_filter)
        if FLAGS.allow_project_net_traffic:
            self._define_filter(self.nova_project_filter)
            if FLAGS.use_ipv6:
                self._define_filter(self.nova_project_filter_v6)

        self.static_filters_configured = True

    def _filter_container(self, name, filters):
        xml = '''<filter name='%s' chain='root'>%s</filter>''' % (
                 name,
                 ''.join(["<filterref filter='%s'/>" % (f,) for f in filters]))
        return xml

    nova_vpn_filter = '''<filter name='nova-vpn' chain='root'>
                           <uuid>2086015e-cf03-11df-8c5d-080027c27973</uuid>
                           <filterref filter='allow-dhcp-server'/>
                           <filterref filter='nova-allow-dhcp-server'/>
                           <filterref filter='nova-base-ipv4'/>
                           <filterref filter='nova-base-ipv6'/>
                         </filter>'''

    def nova_base_ipv4_filter(self):
        retval = "<filter name='nova-base-ipv4' chain='ipv4'>"
        for protocol in ['tcp', 'udp', 'icmp']:
            for direction, action, priority in [('out', 'accept', 399),
                                                ('in', 'drop', 400)]:
                retval += """<rule action='%s' direction='%s' priority='%d'>
                               <%s />
                             </rule>""" % (action, direction,
                                              priority, protocol)
        retval += '</filter>'
        return retval

    def nova_base_ipv6_filter(self):
        retval = "<filter name='nova-base-ipv6' chain='ipv6'>"
        for protocol in ['tcp-ipv6', 'udp-ipv6', 'icmpv6']:
            for direction, action, priority in [('out', 'accept', 399),
                                                ('in', 'drop', 400)]:
                retval += """<rule action='%s' direction='%s' priority='%d'>
                               <%s />
                             </rule>""" % (action, direction,
                                              priority, protocol)
        retval += '</filter>'
        return retval

    def nova_project_filter(self):
        retval = "<filter name='nova-project' chain='ipv4'>"
        for protocol in ['tcp', 'udp', 'icmp']:
            retval += """<rule action='accept' direction='in' priority='200'>
                           <%s srcipaddr='$PROJNET' srcipmask='$PROJMASK' />
                         </rule>""" % protocol
        retval += '</filter>'
        return retval

    def nova_project_filter_v6(self):
        retval = "<filter name='nova-project-v6' chain='ipv6'>"
        for protocol in ['tcp-ipv6', 'udp-ipv6', 'icmpv6']:
            retval += """<rule action='accept' direction='inout'
                                                   priority='200'>
                           <%s srcipaddr='$PROJNETV6'
                               srcipmask='$PROJMASKV6' />
                         </rule>""" % (protocol)
        retval += '</filter>'
        return retval

    def _define_filter(self, xml):
        if callable(xml):
            xml = xml()
        # execute in a native thread and block current greenthread until done
        tpool.execute(self._conn.nwfilterDefineXML, xml)

    def unfilter_instance(self, instance):
        # Nothing to do
        pass

    def prepare_instance_filter(self, instance):
        """
        Creates an NWFilter for the given instance. In the process,
        it makes sure the filters for the security groups as well as
        the base filter are all in place.
        """
        if instance['image_id'] == FLAGS.vpn_image_id:
            base_filter = 'nova-vpn'
        else:
            base_filter = 'nova-base'

        instance_filter_name = self._instance_filter_name(instance)
        instance_secgroup_filter_name = '%s-secgroup' % (instance_filter_name,)
        instance_filter_children = [base_filter, instance_secgroup_filter_name]
        instance_secgroup_filter_children = ['nova-base-ipv4',
                                             'nova-base-ipv6',
                                             'nova-allow-dhcp-server']
        if FLAGS.use_ipv6:
            instance_secgroup_filter_children += ['nova-allow-ra-server']

        ctxt = context.get_admin_context()

        if FLAGS.allow_project_net_traffic:
            instance_filter_children += ['nova-project']
            if FLAGS.use_ipv6:
                instance_filter_children += ['nova-project-v6']

        for security_group in db.security_group_get_by_instance(ctxt,
                                                               instance['id']):

            self.refresh_security_group_rules(security_group['id'])

            instance_secgroup_filter_children += [('nova-secgroup-%s' %
                                                         security_group['id'])]

        instance_filter_children += ['nova-provider-rules']

        self._define_filter(
                    self._filter_container(instance_secgroup_filter_name,
                                           instance_secgroup_filter_children))

        self._define_filter(
                    self._filter_container(instance_filter_name,
                                           instance_filter_children))

        return

    def apply_instance_filter(self, instance):
        """No-op. Everything is done in prepare_instance_filter"""
        pass

    def refresh_security_group_rules(self, security_group_id):
        return self._define_filter(
                   self.security_group_to_nwfilter_xml(security_group_id))

    def refresh_provider_fw_rules(self):
        """Update rules for all instances.

        This is part of the FirewallDriver API and is called when the
        provider firewall rules change in the database.  In the
        `prepare_instance_filter` we add a reference to the
        'nova-provider-rules' filter for each instance's firewall, and
        by changing that filter we update them all.
        """
        xml = self.provider_fw_to_nwfilter_xml(self)
        return self._define_filter(xml)

    def security_group_to_nwfilter_xml(self, security_group_id):
        security_group = db.security_group_get(context.get_admin_context(),
                                               security_group_id)
        rule_xml = ""
        v6protocol = {'tcp': 'tcp-ipv6', 'udp': 'udp-ipv6', 'icmp': 'icmpv6'}
        for rule in security_group.rules:
            rule_xml += "<rule action='accept' direction='in' priority='300'>"
            if rule.cidr:
                version = _get_ip_version(rule.cidr)
                if(FLAGS.use_ipv6 and version == 6):
                    net, prefixlen = _get_net_and_prefixlen(rule.cidr)
                    rule_xml += "<%s srcipaddr='%s' srcipmask='%s' " % \
                                (v6protocol[rule.protocol], net, prefixlen)
                else:
                    net, mask = _get_net_and_mask(rule.cidr)
                    rule_xml += "<%s srcipaddr='%s' srcipmask='%s' " % \
                                (rule.protocol, net, mask)
                if rule.protocol in ['tcp', 'udp']:
                    rule_xml += "dstportstart='%s' dstportend='%s' " % \
                                (rule.from_port, rule.to_port)
                elif rule.protocol == 'icmp':
                    LOG.info('rule.protocol: %r, rule.from_port: %r, '
                             'rule.to_port: %r', rule.protocol,
                             rule.from_port, rule.to_port)
                    if rule.from_port != -1:
                        rule_xml += "type='%s' " % rule.from_port
                    if rule.to_port != -1:
                        rule_xml += "code='%s' " % rule.to_port

                rule_xml += '/>\n'
            rule_xml += "</rule>\n"
        xml = "<filter name='nova-secgroup-%s' " % security_group_id
        if(FLAGS.use_ipv6):
            xml += "chain='root'>%s</filter>" % rule_xml
        else:
            xml += "chain='ipv4'>%s</filter>" % rule_xml
        return xml

    def provider_fw_to_nwfilter_xml(self):
        """Compose a filter of  drop rules from specified cidrs."""
        rule_xml = ""
        v6protocol = {'tcp': 'tcp-ipv6', 'udp': 'udp-ipv6', 'icmp': 'icmpv6'}
        rules = db.provider_fw_rule_get_all(context.get_admin_context())
        for rule in rules:
            rule_xml += "<rule action='block' direction='in' priority='150'>"
            version = _get_ip_version(rule.cidr)
            if(FLAGS.use_ipv6 and version == 6):
                net, prefixlen = _get_net_and_prefixlen(rule.cidr)
                rule_xml += "<%s srcipaddr='%s' srcipmask='%s' " % \
                            (v6protocol[rule.protocol], net, prefixlen)
            else:
                net, mask = _get_net_and_mask(rule.cidr)
                rule_xml += "<%s srcipaddr='%s' srcipmask='%s' " % \
                            (rule.protocol, net, mask)
            if rule.protocol in ['tcp', 'udp']:
                rule_xml += "dstportstart='%s' dstportend='%s' " % \
                            (rule.from_port, rule.to_port)
            elif rule.protocol == 'icmp':
                LOG.info('rule.protocol: %r, rule.from_port: %r, '
                         'rule.to_port: %r', rule.protocol,
                         rule.from_port, rule.to_port)
                if rule.from_port != -1:
                    rule_xml += "type='%s' " % rule.from_port
                if rule.to_port != -1:
                    rule_xml += "code='%s' " % rule.to_port

                rule_xml += '/>\n'
            rule_xml += "</rule>\n"
        xml = "<filter name='nova-provider-rules' "
        if(FLAGS.use_ipv6):
            xml += "chain='root'>%s</filter>" % rule_xml
        else:
            xml += "chain='ipv4'>%s</filter>" % rule_xml
        return xml

    def _instance_filter_name(self, instance):
        return 'nova-instance-%s' % instance['name']


class IptablesFirewallDriver(FirewallDriver):
    def __init__(self, execute=None):
        self.execute = execute or utils.execute
        self.instances = {}

    def apply_instance_filter(self, instance):
        """No-op. Everything is done in prepare_instance_filter"""
        pass

    def remove_instance(self, instance):
        if instance['id'] in self.instances:
            del self.instances[instance['id']]
        else:
            LOG.info(_('Attempted to unfilter instance %s which is not '
                       'filtered'), instance['id'])

    def add_instance(self, instance):
        self.instances[instance['id']] = instance

    def unfilter_instance(self, instance):
        self.remove_instance(instance)
        self.apply_ruleset()

    def prepare_instance_filter(self, instance):
        self.add_instance(instance)
        self.apply_ruleset()

    def apply_ruleset(self):
        current_filter, _ = self.execute('sudo iptables-save -t filter')
        current_lines = current_filter.split('\n')
        new_filter = self.modify_rules(current_lines, 4)
        self.execute('sudo iptables-restore',
                     process_input='\n'.join(new_filter))
        if(FLAGS.use_ipv6):
            current_filter, _ = self.execute('sudo ip6tables-save -t filter')
            current_lines = current_filter.split('\n')
            new_filter = self.modify_rules(current_lines, 6)
            self.execute('sudo ip6tables-restore',
                         process_input='\n'.join(new_filter))

    def modify_rules(self, current_lines, ip_version=4):
        ctxt = context.get_admin_context()
        # Remove any trace of nova rules.
        new_filter = filter(lambda l: 'nova-' not in l, current_lines)

        seen_chains = False
        for rules_index in range(len(new_filter)):
            if not seen_chains:
                if new_filter[rules_index].startswith(':'):
                    seen_chains = True
            elif seen_chains == 1:
                if not new_filter[rules_index].startswith(':'):
                    break

        our_chains = [':nova-fallback - [0:0]']
        our_rules = ['-A nova-fallback -j DROP']

        our_chains += [':nova-local - [0:0]']
<<<<<<< HEAD

        our_chains += [':nova-provider - [0:0]']
        our_rules += ['-A FORWARD -j nova-provider']

        rules = db.provider_fw_rule_get_all(ctxt)
        for rule in rules:
            logging.info('%r', rule)
            version = _get_ip_version(rule.cidr)
            if version != ip_version:
                continue
            protocol = rule.protocol
            if version == 6 and rule.protocol == 'icmp':
                protocol = 'icmpv6'
            args = ['-A nova-provider -p', protocol, '-s', rule.cidr]

            if rule.protocol in ['udp', 'tcp']:
                if rule.from_port == rule.to_port:
                    args += ['--dport', '%s' % (rule.from_port,)]
                else:
                    args += ['-m', 'multiport',
                             '--dports', '%s:%s' % (rule.from_port,
                                                    rule.to_port)]
            elif rule.protocol == 'icmp':
                icmp_type = rule.from_port
                icmp_code = rule.to_port

                if icmp_type == -1:
                    icmp_type_arg = None
                else:
                    icmp_type_arg = '%s' % icmp_type
                    if not icmp_code == -1:
                        icmp_type_arg += '/%s' % icmp_code

                if icmp_type_arg:
                    if(ip_version == 4):
                        args += ['-m', 'icmp', '--icmp-type',
                                 icmp_type_arg]
                    elif(ip_version == 6):
                        args += ['-m', 'icmp6', '--icmpv6-type',
                                 icmp_type_arg]

            args += ['-j DROP']
            our_rules += [' '.join(args)]

        our_rules += ['-A nova-provider -j nova-local']
=======
        our_rules += ['-A FORWARD -j nova-local']
        our_rules += ['-A OUTPUT -j nova-local']
>>>>>>> 5e4259ce

        security_groups = {}
        # Add our chains
        # First, we add instance chains and rules
        for instance_id in self.instances:
            instance = self.instances[instance_id]
            chain_name = self._instance_chain_name(instance)
            if(ip_version == 4):
                ip_address = self._ip_for_instance(instance)
            elif(ip_version == 6):
                ip_address = self._ip_for_instance_v6(instance)

            our_chains += [':%s - [0:0]' % chain_name]

            # Jump to the per-instance chain
            our_rules += ['-A nova-local -d %s -j %s' % (ip_address,
                                                         chain_name)]

            # Always drop invalid packets
            our_rules += ['-A %s -m state --state '
                          'INVALID -j DROP' % (chain_name,)]

            # Allow established connections
            our_rules += ['-A %s -m state --state '
                          'ESTABLISHED,RELATED -j ACCEPT' % (chain_name,)]

            # Jump to each security group chain in turn
            for security_group in \
                            db.security_group_get_by_instance(ctxt,
                                                              instance['id']):
                security_groups[security_group['id']] = security_group

                sg_chain_name = self._security_group_chain_name(
                                                          security_group['id'])

                our_rules += ['-A %s -j %s' % (chain_name, sg_chain_name)]

            if(ip_version == 4):
                # Allow DHCP responses
                dhcp_server = self._dhcp_server_for_instance(instance)
                our_rules += ['-A %s -s %s -p udp --sport 67 --dport 68 '
                                    '-j ACCEPT ' % (chain_name, dhcp_server)]
                #Allow project network traffic
                if (FLAGS.allow_project_net_traffic):
                    cidr = self._project_cidr_for_instance(instance)
                    our_rules += ['-A %s -s %s -j ACCEPT' % (chain_name, cidr)]
            elif(ip_version == 6):
                # Allow RA responses
                ra_server = self._ra_server_for_instance(instance)
                our_rules += ['-A %s -s %s -p icmpv6 '
                                '-j ACCEPT' % (chain_name, ra_server)]
                #Allow project network traffic
                if (FLAGS.allow_project_net_traffic):
                    cidrv6 = self._project_cidrv6_for_instance(instance)
                    our_rules += ['-A %s -s %s -j ACCEPT' %
                                        (chain_name, cidrv6)]

            # If nothing matches, jump to the fallback chain
            our_rules += ['-A %s -j nova-fallback' % (chain_name,)]

        # then, security group chains and rules
        for security_group_id in security_groups:
            chain_name = self._security_group_chain_name(security_group_id)
            our_chains += [':%s - [0:0]' % chain_name]

            rules = \
              db.security_group_rule_get_by_security_group(ctxt,
                                                          security_group_id)

            for rule in rules:
                logging.info('%r', rule)

                if not rule.cidr:
                    # Eventually, a mechanism to grant access for security
                    # groups will turn up here. It'll use ipsets.
                    continue

                version = _get_ip_version(rule.cidr)
                if version != ip_version:
                    continue

                protocol = rule.protocol
                if version == 6 and rule.protocol == 'icmp':
                    protocol = 'icmpv6'

                args = ['-A', chain_name, '-p', protocol, '-s', rule.cidr]

                if rule.protocol in ['udp', 'tcp']:
                    if rule.from_port == rule.to_port:
                        args += ['--dport', '%s' % (rule.from_port,)]
                    else:
                        args += ['-m', 'multiport',
                                 '--dports', '%s:%s' % (rule.from_port,
                                                        rule.to_port)]
                elif rule.protocol == 'icmp':
                    icmp_type = rule.from_port
                    icmp_code = rule.to_port

                    if icmp_type == -1:
                        icmp_type_arg = None
                    else:
                        icmp_type_arg = '%s' % icmp_type
                        if not icmp_code == -1:
                            icmp_type_arg += '/%s' % icmp_code

                    if icmp_type_arg:
                        if(ip_version == 4):
                            args += ['-m', 'icmp', '--icmp-type',
                                     icmp_type_arg]
                        elif(ip_version == 6):
                            args += ['-m', 'icmp6', '--icmpv6-type',
                                     icmp_type_arg]

                args += ['-j ACCEPT']
                our_rules += [' '.join(args)]

        new_filter[rules_index:rules_index] = our_rules
        new_filter[rules_index:rules_index] = our_chains
        logging.info('new_filter: %s', '\n'.join(new_filter))
        return new_filter

    def refresh_security_group_members(self, security_group):
        pass

    def refresh_security_group_rules(self, security_group):
        self.apply_ruleset()

    def refresh_provider_fw_rules(self):
        self.apply_ruleset()

    def _security_group_chain_name(self, security_group_id):
        return 'nova-sg-%s' % (security_group_id,)

    def _instance_chain_name(self, instance):
        return 'nova-inst-%s' % (instance['id'],)

    def _ip_for_instance(self, instance):
        return db.instance_get_fixed_address(context.get_admin_context(),
                                             instance['id'])

    def _ip_for_instance_v6(self, instance):
        return db.instance_get_fixed_address_v6(context.get_admin_context(),
                                             instance['id'])

    def _dhcp_server_for_instance(self, instance):
        network = db.network_get_by_instance(context.get_admin_context(),
                                             instance['id'])
        return network['gateway']

    def _ra_server_for_instance(self, instance):
        network = db.network_get_by_instance(context.get_admin_context(),
                                             instance['id'])
        return network['ra_server']

    def _project_cidr_for_instance(self, instance):
        network = db.network_get_by_instance(context.get_admin_context(),
                                             instance['id'])
        return network['cidr']

    def _project_cidrv6_for_instance(self, instance):
        network = db.network_get_by_instance(context.get_admin_context(),
                                             instance['id'])
        return network['cidr_v6']<|MERGE_RESOLUTION|>--- conflicted
+++ resolved
@@ -1311,11 +1311,12 @@
         our_rules = ['-A nova-fallback -j DROP']
 
         our_chains += [':nova-local - [0:0]']
-<<<<<<< HEAD
+        our_rules += ['-A OUTPUT -j nova-local']
 
         our_chains += [':nova-provider - [0:0]']
         our_rules += ['-A FORWARD -j nova-provider']
 
+        # Build all the provider-level drops, then jump to local
         rules = db.provider_fw_rule_get_all(ctxt)
         for rule in rules:
             logging.info('%r', rule)
@@ -1357,10 +1358,6 @@
             our_rules += [' '.join(args)]
 
         our_rules += ['-A nova-provider -j nova-local']
-=======
-        our_rules += ['-A FORWARD -j nova-local']
-        our_rules += ['-A OUTPUT -j nova-local']
->>>>>>> 5e4259ce
 
         security_groups = {}
         # Add our chains
