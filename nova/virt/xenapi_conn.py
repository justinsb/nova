# vim: tabstop=4 shiftwidth=4 softtabstop=4

# Copyright (c) 2010 Citrix Systems, Inc.
# Copyright 2010 OpenStack LLC.
#
#    Licensed under the Apache License, Version 2.0 (the "License"); you may
#    not use this file except in compliance with the License. You may obtain
#    a copy of the License at
#
#         http://www.apache.org/licenses/LICENSE-2.0
#
#    Unless required by applicable law or agreed to in writing, software
#    distributed under the License is distributed on an "AS IS" BASIS, WITHOUT
#    WARRANTIES OR CONDITIONS OF ANY KIND, either express or implied. See the
#    License for the specific language governing permissions and limitations
#    under the License.

"""
A connection to XenServer or Xen Cloud Platform.

The concurrency model for this class is as follows:

All XenAPI calls are on a green thread (using eventlet's "tpool"
thread pool). They are remote calls, and so may hang for the usual
reasons.

All long-running XenAPI calls (VM.start, VM.reboot, etc) are called async
(using XenAPI.VM.async_start etc). These return a task, which can then be
polled for completion.

This combination of techniques means that we don't block the main thread at
all, and at the same time we don't hold lots of threads waiting for
long-running operations.

FIXME: get_info currently doesn't conform to these rules, and will block the
reactor thread if the VM.get_by_name_label or VM.get_record calls block.

**Related Flags**

:xenapi_connection_url:  URL for connection to XenServer/Xen Cloud Platform.
:xenapi_connection_username:  Username for connection to XenServer/Xen Cloud
                              Platform (default: root).
:xenapi_connection_password:  Password for connection to XenServer/Xen Cloud
                              Platform.
:xenapi_task_poll_interval:  The interval (seconds) used for polling of
                             remote tasks (Async.VM.start, etc)
                             (default: 0.5).
:target_host:                the iSCSI Target Host IP address, i.e. the IP
                             address for the nova-volume host
:target_port:                iSCSI Target Port, 3260 Default
:iqn_prefix:                 IQN Prefix, e.g. 'iqn.2010-10.org.openstack'
"""

import logging
import sys
import xmlrpclib

from eventlet import event
from eventlet import tpool

from nova import context
from nova import db
from nova import utils
from nova import flags
from nova.virt.xenapi.vmops import VMOps
from nova.virt.xenapi.volumeops import VolumeOps

FLAGS = flags.FLAGS

flags.DEFINE_string('xenapi_connection_url',
                    None,
                    'URL for connection to XenServer/Xen Cloud Platform.'
                    ' Required if connection_type=xenapi.')
flags.DEFINE_string('xenapi_connection_username',
                    'root',
                    'Username for connection to XenServer/Xen Cloud Platform.'
                    ' Used only if connection_type=xenapi.')
flags.DEFINE_string('xenapi_connection_password',
                    None,
                    'Password for connection to XenServer/Xen Cloud Platform.'
                    ' Used only if connection_type=xenapi.')
flags.DEFINE_float('xenapi_task_poll_interval',
                   0.5,
                   'The interval used for polling of remote tasks '
                   '(Async.VM.start, etc). Used only if '
                   'connection_type=xenapi.')
flags.DEFINE_float('xenapi_vhd_coalesce_poll_interval',
                   5.0,
                   'The interval used for polling of coalescing vhds.'
                   '  Used only if connection_type=xenapi.')
flags.DEFINE_string('target_host',
                    None,
                    'iSCSI Target Host')
flags.DEFINE_string('target_port',
                    '3260',
                    'iSCSI Target Port, 3260 Default')
flags.DEFINE_string('iqn_prefix',
                    'iqn.2010-10.org.openstack',
                    'IQN Prefix')


def get_connection(_):
    """Note that XenAPI doesn't have a read-only connection mode, so
    the read_only parameter is ignored."""
    url = FLAGS.xenapi_connection_url
    username = FLAGS.xenapi_connection_username
    password = FLAGS.xenapi_connection_password
    if not url or password is None:
        raise Exception(_('Must specify xenapi_connection_url, '
                          'xenapi_connection_username (optionally), and '
                          'xenapi_connection_password to use '
                          'connection_type=xenapi'))
    return XenAPIConnection(url, username, password)


class XenAPIConnection(object):
    """A connection to XenServer or Xen Cloud Platform"""

    def __init__(self, url, user, pw):
        session = XenAPISession(url, user, pw)
        self._vmops = VMOps(session)
        self._volumeops = VolumeOps(session)

    def init_host(self):
        #FIXME(armando): implement this
        #NOTE(armando): would we need a method
        #to call when shutting down the host?
        #e.g. to do session logout?
        pass

    def list_instances(self):
        """List VM instances"""
        return self._vmops.list_instances()

    def spawn(self, instance):
        """Create VM instance"""
        self._vmops.spawn(instance)

    def snapshot(self, instance, name):
        """ Create snapshot from a running VM instance """
        self._vmops.snapshot(instance, name)

    def reboot(self, instance):
        """Reboot VM instance"""
        self._vmops.reboot(instance)

    def reset_root_password(self, instance, new_pass):
        """Reset the root/admin password on the VM instance"""
        self._vmops.reset_root_password(instance, new_pass)

    def destroy(self, instance):
        """Destroy VM instance"""
        self._vmops.destroy(instance)

    def pause(self, instance, callback):
        """Pause VM instance"""
        self._vmops.pause(instance, callback)

    def unpause(self, instance, callback):
        """Unpause paused VM instance"""
        self._vmops.unpause(instance, callback)

    def suspend(self, instance, callback):
        """suspend the specified instance"""
        self._vmops.suspend(instance, callback)

    def resume(self, instance, callback):
        """resume the specified instance"""
        self._vmops.resume(instance, callback)

    def get_info(self, instance_id):
        """Return data about VM instance"""
        return self._vmops.get_info(instance_id)

    def get_diagnostics(self, instance_id):
        """Return data about VM diagnostics"""
        return self._vmops.get_diagnostics(instance_id)

    def get_console_output(self, instance):
        """Return snapshot of console"""
        return self._vmops.get_console_output(instance)

    def attach_volume(self, instance_name, device_path, mountpoint):
        """Attach volume storage to VM instance"""
        return self._volumeops.attach_volume(instance_name,
                                             device_path,
                                             mountpoint)

    def detach_volume(self, instance_name, mountpoint):
        """Detach volume storage to VM instance"""
        return self._volumeops.detach_volume(instance_name, mountpoint)


class XenAPISession(object):
    """The session to invoke XenAPI SDK calls"""

    def __init__(self, url, user, pw):
        self.XenAPI = self.get_imported_xenapi()
        self._session = self._create_session(url)
        self._session.login_with_password(user, pw)

    def get_imported_xenapi(self):
        """Stubout point. This can be replaced with a mock xenapi module."""
        return __import__('XenAPI')

    def get_xenapi(self):
        """Return the xenapi object"""
        return self._session.xenapi

    def get_xenapi_host(self):
        """Return the xenapi host"""
        return self._session.xenapi.session.get_this_host(self._session.handle)

    def call_xenapi(self, method, *args):
        """Call the specified XenAPI method on a background thread."""
        f = self._session.xenapi
        for m in method.split('.'):
            f = f.__getattr__(m)
        return tpool.execute(f, *args)

    def call_xenapi_request(self, method, *args):
<<<<<<< HEAD
        """Some interactions with dom0, such as interacting with xenstore,
        require using the xenapi_request method of the session object.
        This wraps that call on a background thread."""
=======
        """Some interactions with dom0, such as interacting with xenstore's
        param record, require using the xenapi_request method of the session
        object. This wraps that call on a background thread.
        """
>>>>>>> b097d5a2
        f = self._session.xenapi_request
        return tpool.execute(f, method, *args)

    def async_call_plugin(self, plugin, fn, args):
        """Call Async.host.call_plugin on a background thread."""
        return tpool.execute(self._unwrap_plugin_exceptions,
                             self._session.xenapi.Async.host.call_plugin,
                             self.get_xenapi_host(), plugin, fn, args)

    def wait_for_task(self, id, task):
        """Return the result of the given task. The task is polled
        until it completes."""
        done = event.Event()
        loop = utils.LoopingCall(self._poll_task, id, task, done)
        loop.start(FLAGS.xenapi_task_poll_interval, now=True)
        rv = done.wait()
        loop.stop()
        return rv

    def _create_session(self, url):
        """Stubout point. This can be replaced with a mock session."""
        return self.XenAPI.Session(url)

    def _poll_task(self, id, task, done):
        """Poll the given XenAPI task, and fire the given action if we
        get a result."""
        try:
            name = self._session.xenapi.task.get_name_label(task)
            status = self._session.xenapi.task.get_status(task)
            action = dict(
                instance_id=int(id),
                action=name,
                error=None)
            if status == "pending":
                return
            elif status == "success":
                result = self._session.xenapi.task.get_result(task)
                logging.info(_("Task [%s] %s status: success    %s") % (
                    name,
                    task,
                    result))
                done.send(_parse_xmlrpc_value(result))
            else:
                error_info = self._session.xenapi.task.get_error_info(task)
                action["error"] = str(error_info)
                logging.warn(_("Task [%s] %s status: %s    %s") % (
                    name,
                    task,
                    status,
                    error_info))
                done.send_exception(self.XenAPI.Failure(error_info))

            #db.instance_action_create(context.get_admin_context(), action)
            import sqlalchemy
            from sqlalchemy.exc import IntegrityError as IntegrityError
            try:
                db.instance_action_create(context.get_admin_context(), action)
            except IntegrityError:
                # Some methods don't pass unique IDs, so the call to 
                # instance_action_create() will raise IntegrityErrors. Rather
                # than bomb out, I'm explicitly silencing them so that the 
                # code can continue to work until they fix that method.
                pass

        except self.XenAPI.Failure, exc:
            logging.warn(exc)
            done.send_exception(*sys.exc_info())

    def _unwrap_plugin_exceptions(self, func, *args, **kwargs):
        """Parse exception details"""
        try:
            return func(*args, **kwargs)
        except self.XenAPI.Failure, exc:
            logging.debug(_("Got exception: %s"), exc)
            if (len(exc.details) == 4 and
                exc.details[0] == 'XENAPI_PLUGIN_EXCEPTION' and
                exc.details[2] == 'Failure'):
                params = None
                try:
                    params = eval(exc.details[3])
                except:
                    raise exc
                raise self.XenAPI.Failure(params)
            else:
                raise
        except xmlrpclib.ProtocolError, exc:
            logging.debug(_("Got exception: %s"), exc)
            raise


def _parse_xmlrpc_value(val):
    """Parse the given value as if it were an XML-RPC value. This is
    sometimes used as the format for the task.result field."""
    if not val:
        return val
    x = xmlrpclib.loads(
        '<?xml version="1.0"?><methodResponse><params><param>' +
        val +
        '</param></params></methodResponse>')
    return x[0][0]<|MERGE_RESOLUTION|>--- conflicted
+++ resolved
@@ -183,8 +183,8 @@
     def attach_volume(self, instance_name, device_path, mountpoint):
         """Attach volume storage to VM instance"""
         return self._volumeops.attach_volume(instance_name,
-                                             device_path,
-                                             mountpoint)
+                                               device_path,
+                                               mountpoint)
 
     def detach_volume(self, instance_name, mountpoint):
         """Detach volume storage to VM instance"""
@@ -219,16 +219,10 @@
         return tpool.execute(f, *args)
 
     def call_xenapi_request(self, method, *args):
-<<<<<<< HEAD
-        """Some interactions with dom0, such as interacting with xenstore,
-        require using the xenapi_request method of the session object.
-        This wraps that call on a background thread."""
-=======
         """Some interactions with dom0, such as interacting with xenstore's
         param record, require using the xenapi_request method of the session
         object. This wraps that call on a background thread.
         """
->>>>>>> b097d5a2
         f = self._session.xenapi_request
         return tpool.execute(f, method, *args)
 
@@ -280,18 +274,17 @@
                     status,
                     error_info))
                 done.send_exception(self.XenAPI.Failure(error_info))
-
-            #db.instance_action_create(context.get_admin_context(), action)
-            import sqlalchemy
-            from sqlalchemy.exc import IntegrityError as IntegrityError
-            try:
-                db.instance_action_create(context.get_admin_context(), action)
-            except IntegrityError:
-                # Some methods don't pass unique IDs, so the call to 
-                # instance_action_create() will raise IntegrityErrors. Rather
-                # than bomb out, I'm explicitly silencing them so that the 
-                # code can continue to work until they fix that method.
-                pass
+            db.instance_action_create(context.get_admin_context(), action)
+#             import sqlalchemy
+#             from sqlalchemy.exc import IntegrityError as IntegrityError
+#             try:
+#                 db.instance_action_create(context.get_admin_context(), action)
+#             except IntegrityError:
+#                 # Some methods don't pass unique IDs, so the call to 
+#                 # instance_action_create() will raise IntegrityErrors. Rather
+#                 # than bomb out, I'm explicitly silencing them so that the 
+#                 # code can continue to work until they fix that method.
+#                 pass
 
         except self.XenAPI.Failure, exc:
             logging.warn(exc)
