# vim: tabstop=4 shiftwidth=4 softtabstop=4

# Copyright 2010-2011 OpenStack LLC.
# All Rights Reserved.
#
#    Licensed under the Apache License, Version 2.0 (the "License"); you may
#    not use this file except in compliance with the License. You may obtain
#    a copy of the License at
#
#         http://www.apache.org/licenses/LICENSE-2.0
#
#    Unless required by applicable law or agreed to in writing, software
#    distributed under the License is distributed on an "AS IS" BASIS, WITHOUT
#    WARRANTIES OR CONDITIONS OF ANY KIND, either express or implied. See the
#    License for the specific language governing permissions and limitations
#    under the License.

import base64
import datetime
import json
import unittest
from xml.dom import minidom

import stubout
import webob

from nova import db
from nova import exception
from nova import flags
from nova import test
import nova.api.openstack
from nova.tests.api.openstack import fakes


FLAGS = flags.FLAGS
FLAGS.verbose = True

FAKE_UUID = 'aaaaaaaa-aaaa-aaaa-aaaa-aaaaaaaaaaaa'

FAKE_NETWORKS = [('aaaaaaaa-aaaa-aaaa-aaaa-aaaaaaaaaaaa', '10.0.1.12'),
                 ('bbbbbbbb-bbbb-bbbb-bbbb-bbbbbbbbbbbb', '10.0.2.12')]

DUPLICATE_NETWORKS = [('aaaaaaaa-aaaa-aaaa-aaaa-aaaaaaaaaaaa', '10.0.1.12'),
                      ('aaaaaaaa-aaaa-aaaa-aaaa-aaaaaaaaaaaa', '10.0.1.12')]

INVALID_NETWORKS = [('invalid', 'invalid-ip-address')]

INSTANCE = {
             "id": 1,
             "display_name": "test_server",
             "uuid": FAKE_UUID,
             "user_id": 'fake_user_id',
             "tenant_id": 'fake_tenant_id',
             "created_at": datetime.datetime(2010, 10, 10, 12, 0, 0),
             "updated_at": datetime.datetime(2010, 11, 11, 11, 0, 0),
             "security_groups": [{"id": 1, "name": "test"}],
<<<<<<< HEAD
             "progress": 0
=======
             "image_ref": 'http://foo.com/123',
             "instance_type": {"flavorid": '124'},
>>>>>>> 8c5c5bb4
        }


def return_server_by_id(context, id, session=None):
    INSTANCE['id'] = id
    return INSTANCE


def return_security_group_non_existing(context, project_id, group_name):
    raise exception.SecurityGroupNotFoundForProject(project_id=project_id,
                                                 security_group_id=group_name)


def return_security_group_get_by_name(context, project_id, group_name):
    return {'id': 1, 'name': group_name}


def return_security_group_get(context, security_group_id, session):
    return {'id': security_group_id}


def return_instance_add_security_group(context, instance_id,
                                       security_group_id):
    pass


class CreateserverextTest(test.TestCase):

    def setUp(self):
        super(CreateserverextTest, self).setUp()

    def tearDown(self):
        super(CreateserverextTest, self).tearDown()

    def _setup_mock_compute_api(self):

        class MockComputeAPI(nova.compute.API):

            def __init__(self):
                self.injected_files = None
                self.networks = None
                self.user_data = None
                self.db = db

            def create(self, *args, **kwargs):
                if 'injected_files' in kwargs:
                    self.injected_files = kwargs['injected_files']
                else:
                    self.injected_files = None

                if 'requested_networks' in kwargs:
                    self.networks = kwargs['requested_networks']
                else:
                    self.networks = None

                if 'user_data' in kwargs:
                    self.user_data = kwargs['user_data']

                return [{'id': '1234', 'display_name': 'fakeinstance',
                         'uuid': FAKE_UUID,
                         'user_id': 'fake',
                         'project_id': 'fake',
                         'created_at': "",
                         'updated_at': "",
                         'progress': 0}]

            def set_admin_password(self, *args, **kwargs):
                pass

        def make_stub_method(canned_return):
            def stub_method(*args, **kwargs):
                return canned_return
            return stub_method

        compute_api = MockComputeAPI()
        self.stubs.Set(nova.compute, 'API', make_stub_method(compute_api))
        self.stubs.Set(
            nova.api.openstack.create_instance_helper.CreateInstanceHelper,
            '_get_kernel_ramdisk_from_image', make_stub_method((1, 1)))
        return compute_api

    def _create_security_group_request_dict(self, security_groups):
        server = {}
        server['name'] = 'new-server-test'
        server['imageRef'] = 1
        server['flavorRef'] = 1
        if security_groups is not None:
            sg_list = []
            for name in security_groups:
                sg_list.append({'name': name})
            server['security_groups'] = sg_list
        return {'server': server}

    def _create_networks_request_dict(self, networks):
        server = {}
        server['name'] = 'new-server-test'
        server['imageRef'] = 1
        server['flavorRef'] = 1
        if networks is not None:
            network_list = []
            for uuid, fixed_ip in networks:
                network_list.append({'uuid': uuid, 'fixed_ip': fixed_ip})
            server['networks'] = network_list
        return {'server': server}

    def _create_user_data_request_dict(self, user_data):
        server = {}
        server['name'] = 'new-server-test'
        server['imageRef'] = 1
        server['flavorRef'] = 1
        server['user_data'] = user_data
        return {'server': server}

    def _get_create_request_json(self, body_dict):
        req = webob.Request.blank('/v1.1/123/os-create-server-ext')
        req.headers['Content-Type'] = 'application/json'
        req.method = 'POST'
        req.body = json.dumps(body_dict)
        return req

    def _run_create_instance_with_mock_compute_api(self, request):
        compute_api = self._setup_mock_compute_api()
        response = request.get_response(fakes.wsgi_app())
        return compute_api, response

    def _format_xml_request_body(self, body_dict):
        server = body_dict['server']
        body_parts = []
        body_parts.extend([
            '<?xml version="1.0" encoding="UTF-8"?>',
            '<server xmlns="http://docs.rackspacecloud.com/servers/api/v1.1"',
            ' name="%s" imageRef="%s" flavorRef="%s">' % (
                    server['name'], server['imageRef'], server['flavorRef'])])
        if 'metadata' in server:
            metadata = server['metadata']
            body_parts.append('<metadata>')
            for item in metadata.iteritems():
                body_parts.append('<meta key="%s">%s</meta>' % item)
            body_parts.append('</metadata>')
        if 'personality' in server:
            personalities = server['personality']
            body_parts.append('<personality>')
            for file in personalities:
                item = (file['path'], file['contents'])
                body_parts.append('<file path="%s">%s</file>' % item)
            body_parts.append('</personality>')
        if 'networks' in server:
            networks = server['networks']
            body_parts.append('<networks>')
            for network in networks:
                item = (network['uuid'], network['fixed_ip'])
                body_parts.append('<network uuid="%s" fixed_ip="%s"></network>'
                                  % item)
            body_parts.append('</networks>')
        body_parts.append('</server>')
        return ''.join(body_parts)

    def _get_create_request_xml(self, body_dict):
        req = webob.Request.blank('/v1.1/123/os-create-server-ext')
        req.content_type = 'application/xml'
        req.accept = 'application/xml'
        req.method = 'POST'
        req.body = self._format_xml_request_body(body_dict)
        return req

    def _create_instance_with_networks_json(self, networks):
        body_dict = self._create_networks_request_dict(networks)
        request = self._get_create_request_json(body_dict)
        compute_api, response = \
            self._run_create_instance_with_mock_compute_api(request)
        return request, response, compute_api.networks

    def _create_instance_with_user_data_json(self, networks):
        body_dict = self._create_user_data_request_dict(networks)
        request = self._get_create_request_json(body_dict)
        compute_api, response = \
            self._run_create_instance_with_mock_compute_api(request)
        return request, response, compute_api.user_data

    def _create_instance_with_networks_xml(self, networks):
        body_dict = self._create_networks_request_dict(networks)
        request = self._get_create_request_xml(body_dict)
        compute_api, response = \
            self._run_create_instance_with_mock_compute_api(request)
        return request, response, compute_api.networks

    def test_create_instance_with_no_networks(self):
        request, response, networks = \
                self._create_instance_with_networks_json(networks=None)
        self.assertEquals(response.status_int, 202)
        self.assertEquals(networks, None)

    def test_create_instance_with_no_networks_xml(self):
        request, response, networks = \
                self._create_instance_with_networks_xml(networks=None)
        self.assertEquals(response.status_int, 202)
        self.assertEquals(networks, None)

    def test_create_instance_with_one_network(self):
        request, response, networks = \
            self._create_instance_with_networks_json([FAKE_NETWORKS[0]])
        self.assertEquals(response.status_int, 202)
        self.assertEquals(networks, [FAKE_NETWORKS[0]])

    def test_create_instance_with_one_network_xml(self):
        request, response, networks = \
            self._create_instance_with_networks_xml([FAKE_NETWORKS[0]])
        self.assertEquals(response.status_int, 202)
        self.assertEquals(networks, [FAKE_NETWORKS[0]])

    def test_create_instance_with_two_networks(self):
        request, response, networks = \
            self._create_instance_with_networks_json(FAKE_NETWORKS)
        self.assertEquals(response.status_int, 202)
        self.assertEquals(networks, FAKE_NETWORKS)

    def test_create_instance_with_two_networks_xml(self):
        request, response, networks = \
            self._create_instance_with_networks_xml(FAKE_NETWORKS)
        self.assertEquals(response.status_int, 202)
        self.assertEquals(networks, FAKE_NETWORKS)

    def test_create_instance_with_duplicate_networks(self):
        request, response, networks = \
            self._create_instance_with_networks_json(DUPLICATE_NETWORKS)
        self.assertEquals(response.status_int, 400)
        self.assertEquals(networks, None)

    def test_create_instance_with_duplicate_networks_xml(self):
        request, response, networks = \
            self._create_instance_with_networks_xml(DUPLICATE_NETWORKS)
        self.assertEquals(response.status_int, 400)
        self.assertEquals(networks, None)

    def test_create_instance_with_network_no_id(self):
        body_dict = self._create_networks_request_dict([FAKE_NETWORKS[0]])
        del body_dict['server']['networks'][0]['uuid']
        request = self._get_create_request_json(body_dict)
        compute_api, response = \
            self._run_create_instance_with_mock_compute_api(request)
        self.assertEquals(response.status_int, 400)
        self.assertEquals(compute_api.networks, None)

    def test_create_instance_with_network_no_id_xml(self):
        body_dict = self._create_networks_request_dict([FAKE_NETWORKS[0]])
        request = self._get_create_request_xml(body_dict)
        uuid = ' uuid="aaaaaaaa-aaaa-aaaa-aaaa-aaaaaaaaaaaa"'
        request.body = request.body.replace(uuid, '')
        compute_api, response = \
            self._run_create_instance_with_mock_compute_api(request)
        self.assertEquals(response.status_int, 400)
        self.assertEquals(compute_api.networks, None)

    def test_create_instance_with_network_invalid_id(self):
        request, response, networks = \
            self._create_instance_with_networks_json(INVALID_NETWORKS)
        self.assertEquals(response.status_int, 400)
        self.assertEquals(networks, None)

    def test_create_instance_with_network_invalid_id_xml(self):
        request, response, networks = \
            self._create_instance_with_networks_xml(INVALID_NETWORKS)
        self.assertEquals(response.status_int, 400)
        self.assertEquals(networks, None)

    def test_create_instance_with_network_empty_fixed_ip(self):
        networks = [('1', '')]
        request, response, networks = \
            self._create_instance_with_networks_json(networks)
        self.assertEquals(response.status_int, 400)
        self.assertEquals(networks, None)

    def test_create_instance_with_network_non_string_fixed_ip(self):
        networks = [('1', 12345)]
        request, response, networks = \
            self._create_instance_with_networks_json(networks)
        self.assertEquals(response.status_int, 400)
        self.assertEquals(networks, None)

    def test_create_instance_with_network_empty_fixed_ip_xml(self):
        networks = [('1', '')]
        request, response, networks = \
            self._create_instance_with_networks_xml(networks)
        self.assertEquals(response.status_int, 400)
        self.assertEquals(networks, None)

    def test_create_instance_with_network_no_fixed_ip(self):
        body_dict = self._create_networks_request_dict([FAKE_NETWORKS[0]])
        del body_dict['server']['networks'][0]['fixed_ip']
        request = self._get_create_request_json(body_dict)
        compute_api, response = \
            self._run_create_instance_with_mock_compute_api(request)
        self.assertEquals(response.status_int, 202)
        self.assertEquals(compute_api.networks,
                          [('aaaaaaaa-aaaa-aaaa-aaaa-aaaaaaaaaaaa', None)])

    def test_create_instance_with_network_no_fixed_ip_xml(self):
        body_dict = self._create_networks_request_dict([FAKE_NETWORKS[0]])
        request = self._get_create_request_xml(body_dict)
        request.body = request.body.replace(' fixed_ip="10.0.1.12"', '')
        compute_api, response = \
            self._run_create_instance_with_mock_compute_api(request)
        self.assertEquals(response.status_int, 202)
        self.assertEquals(compute_api.networks,
                          [('aaaaaaaa-aaaa-aaaa-aaaa-aaaaaaaaaaaa', None)])

    def test_create_instance_with_userdata(self):
        user_data_contents = '#!/bin/bash\necho "Oh no!"\n'
        user_data_contents = base64.b64encode(user_data_contents)
        request, response, user_data = \
                self._create_instance_with_user_data_json(user_data_contents)
        self.assertEquals(response.status_int, 202)
        self.assertEquals(user_data, user_data_contents)

    def test_create_instance_with_userdata_none(self):
        user_data_contents = None
        request, response, user_data = \
                self._create_instance_with_user_data_json(user_data_contents)
        self.assertEquals(response.status_int, 202)
        self.assertEquals(user_data, user_data_contents)

    def test_create_instance_with_userdata_with_non_b64_content(self):
        user_data_contents = '#!/bin/bash\necho "Oh no!"\n'
        request, response, user_data = \
                self._create_instance_with_user_data_json(user_data_contents)
        self.assertEquals(response.status_int, 400)
        self.assertEquals(user_data, None)

    def test_create_instance_with_security_group_json(self):
        security_groups = ['test', 'test1']
        self.stubs.Set(nova.db.api, 'security_group_get_by_name',
                       return_security_group_get_by_name)
        self.stubs.Set(nova.db.api, 'instance_add_security_group',
                       return_instance_add_security_group)
        body_dict = self._create_security_group_request_dict(security_groups)
        request = self._get_create_request_json(body_dict)
        response = request.get_response(fakes.wsgi_app())
        self.assertEquals(response.status_int, 202)

    def test_get_server_by_id_verify_security_groups_json(self):
        self.stubs.Set(nova.db.api, 'instance_get', return_server_by_id)
        req = webob.Request.blank('/v1.1/123/os-create-server-ext/1')
        req.headers['Content-Type'] = 'application/json'
        response = req.get_response(fakes.wsgi_app())
        self.assertEquals(response.status_int, 200)
        res_dict = json.loads(response.body)
        expected_security_group = [{"name": "test"}]
        self.assertEquals(res_dict['server']['security_groups'],
                          expected_security_group)

    def test_get_server_by_id_verify_security_groups_xml(self):
        self.stubs.Set(nova.db.api, 'instance_get', return_server_by_id)
        req = webob.Request.blank('/v1.1/123/os-create-server-ext/1')
        req.headers['Accept'] = 'application/xml'
        response = req.get_response(fakes.wsgi_app())
        self.assertEquals(response.status_int, 200)
        dom = minidom.parseString(response.body)
        server = dom.childNodes[0]
        sec_groups = server.getElementsByTagName('security_groups')[0]
        sec_group = sec_groups.getElementsByTagName('security_group')[0]
        self.assertEqual(INSTANCE['security_groups'][0]['name'],
                         sec_group.getAttribute("name"))<|MERGE_RESOLUTION|>--- conflicted
+++ resolved
@@ -54,12 +54,9 @@
              "created_at": datetime.datetime(2010, 10, 10, 12, 0, 0),
              "updated_at": datetime.datetime(2010, 11, 11, 11, 0, 0),
              "security_groups": [{"id": 1, "name": "test"}],
-<<<<<<< HEAD
              "progress": 0
-=======
              "image_ref": 'http://foo.com/123',
              "instance_type": {"flavorid": '124'},
->>>>>>> 8c5c5bb4
         }
 
 
