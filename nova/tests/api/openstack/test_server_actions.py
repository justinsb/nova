--- conflicted
+++ resolved
@@ -244,7 +244,6 @@
         res = req.get_response(fakes.wsgi_app())
         self.assertEqual(res.status_int, 500)
 
-<<<<<<< HEAD
     def test_resized_server_has_correct_status(self):
         req = self.webreq('/1', 'GET')
 
@@ -258,8 +257,6 @@
         body = json.loads(res.body)
         self.assertEqual(body['server']['status'], 'RESIZE-CONFIRM')
 
-=======
->>>>>>> 3fa7bf7c
     def test_confirm_resize_server(self):
         req = self.webreq('/1/action', 'POST', dict(confirmResize=None))
 
