--- conflicted
+++ resolved
@@ -363,7 +363,6 @@
         return zip.file
 
     def get_hosts(self):
-<<<<<<< HEAD
         return self.apiconn.get_list('DescribeHosts', {}, [('item', HostInfo)])
 
     def create_console(self, instance_id, kind='ajax'):
@@ -374,6 +373,3 @@
 
         if console.url != None:
             return console
-=======
-        return self.apiconn.get_list('DescribeHosts', {}, [('item', HostInfo)])
->>>>>>> 81e8c525
