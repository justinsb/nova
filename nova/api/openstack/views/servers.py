# vim: tabstop=4 shiftwidth=4 softtabstop=4

# Copyright 2010-2011 OpenStack LLC.
# All Rights Reserved.
#
#    Licensed under the Apache License, Version 2.0 (the "License"); you may
#    not use this file except in compliance with the License. You may obtain
#    a copy of the License at
#
#         http://www.apache.org/licenses/LICENSE-2.0
#
#    Unless required by applicable law or agreed to in writing, software
#    distributed under the License is distributed on an "AS IS" BASIS, WITHOUT
#    WARRANTIES OR CONDITIONS OF ANY KIND, either express or implied. See the
#    License for the specific language governing permissions and limitations
#    under the License.

import hashlib
import os

from nova import exception
from nova.compute import power_state
import nova.compute
import nova.context
from nova.api.openstack import common
from nova.api.openstack.views import addresses as addresses_view
from nova.api.openstack.views import flavors as flavors_view
from nova.api.openstack.views import images as images_view
from nova import utils


class ViewBuilder(object):
    """Model a server response as a python dictionary.

    Public methods: build
    Abstract methods: _build_image, _build_flavor

    """

    def __init__(self, addresses_builder):
        self.addresses_builder = addresses_builder

    def build(self, inst, is_detail):
        """Return a dict that represenst a server."""
        if inst.get('_is_precooked', False):
            server = dict(server=inst)
        else:
            if is_detail:
                server = self._build_detail(inst)
            else:
                server = self._build_simple(inst)

            self._build_extra(server, inst)

        return server

    def _build_simple(self, inst):
        """Return a simple model of a server."""
        return dict(server=dict(id=inst['id'], name=inst['display_name']))

    def _build_detail(self, inst):
        """Returns a detailed model of a server."""

        inst_dict = {
            'id': inst['id'],
            'name': inst['display_name'],
<<<<<<< HEAD
            'addresses': self.addresses_builder.build(inst),
            'status': power_state.status_from_state(inst.get('state'))}
=======
            'status': power_mapping[inst.get('state')]}
>>>>>>> cf25ab33

        ctxt = nova.context.get_admin_context()
        compute_api = nova.compute.API()

        if compute_api.has_finished_migration(ctxt, inst['id']):
            inst_dict['status'] = 'RESIZE-CONFIRM'

        # Return the metadata as a dictionary
        metadata = {}
        for item in inst.get('metadata', []):
            metadata[item['key']] = str(item['value'])
        inst_dict['metadata'] = metadata

        inst_dict['hostId'] = ''
        if inst.get('host'):
            inst_dict['hostId'] = hashlib.sha224(inst['host']).hexdigest()

        self._build_image(inst_dict, inst)
        self._build_flavor(inst_dict, inst)
        self._build_addresses(inst_dict, inst)

        inst_dict['uuid'] = inst['uuid']
        return dict(server=inst_dict)

    def _build_addresses(self, response, inst):
        """Return the addresses sub-resource of a server."""
        raise NotImplementedError()

    def _build_image(self, response, inst):
        """Return the image sub-resource of a server."""
        raise NotImplementedError()

    def _build_flavor(self, response, inst):
        """Return the flavor sub-resource of a server."""
        raise NotImplementedError()

    def _build_extra(self, response, inst):
        pass


class ViewBuilderV10(ViewBuilder):
    """Model an Openstack API V1.0 server response."""

    def _build_image(self, response, inst):
        if 'image_ref' in dict(inst):
            image_ref = inst['image_ref']
            if str(image_ref).startswith('http'):
                raise exception.ListingImageRefsNotSupported()
            response['imageId'] = int(image_ref)

    def _build_flavor(self, response, inst):
        if 'instance_type' in dict(inst):
            response['flavorId'] = inst['instance_type']['flavorid']

    def _build_addresses(self, response, inst):
        response['addresses'] = self.addresses_builder.build(inst)


class ViewBuilderV11(ViewBuilder):
    """Model an Openstack API V1.0 server response."""
    def __init__(self, addresses_builder, flavor_builder, image_builder,
                 base_url):
        ViewBuilder.__init__(self, addresses_builder)
        self.flavor_builder = flavor_builder
        self.image_builder = image_builder
        self.base_url = base_url

    def _build_image(self, response, inst):
        if 'image_ref' in dict(inst):
            image_href = inst['image_ref']
            if str(image_href).isdigit():
                image_href = int(image_href)
            response['imageRef'] = image_href

    def _build_flavor(self, response, inst):
        if "instance_type" in dict(inst):
            flavor_id = inst["instance_type"]['flavorid']
            flavor_ref = self.flavor_builder.generate_href(flavor_id)
            response["flavorRef"] = flavor_ref

    def _build_addresses(self, response, inst):
        interfaces = inst.get('virtual_interfaces', [])
        response['addresses'] = self.addresses_builder.build(interfaces)

    def _build_extra(self, response, inst):
        self._build_links(response, inst)

    def _build_links(self, response, inst):
        href = self.generate_href(inst["id"])
        bookmark = self.generate_bookmark(inst["id"])

        links = [
            {
                "rel": "self",
                "href": href,
            },
            {
                "rel": "bookmark",
                "href": bookmark,
            },
        ]

        response["server"]["links"] = links

    def generate_href(self, server_id):
        """Create an url that refers to a specific server id."""
        return os.path.join(self.base_url, "servers", str(server_id))

    def generate_bookmark(self, server_id):
        """Create an url that refers to a specific flavor id."""
        return os.path.join(common.remove_version_from_href(self.base_url),
            "servers", str(server_id))<|MERGE_RESOLUTION|>--- conflicted
+++ resolved
@@ -64,12 +64,7 @@
         inst_dict = {
             'id': inst['id'],
             'name': inst['display_name'],
-<<<<<<< HEAD
-            'addresses': self.addresses_builder.build(inst),
             'status': power_state.status_from_state(inst.get('state'))}
-=======
-            'status': power_mapping[inst.get('state')]}
->>>>>>> cf25ab33
 
         ctxt = nova.context.get_admin_context()
         compute_api = nova.compute.API()
