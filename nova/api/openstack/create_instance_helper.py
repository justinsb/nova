--- conflicted
+++ resolved
@@ -384,10 +384,6 @@
 
         server["personality"] = self._extract_personality(server_node)
 
-        networks = self._extract_networks(server_node)
-        if networks:
-            server["networks"] = networks
-
         return server
 
     def _extract_personality(self, server_node):
@@ -403,25 +399,6 @@
                 personality.append(item)
         return personality
 
-<<<<<<< HEAD
-    def _extract_networks(self, server_node):
-        """Marshal the networks attribute of a parsed request"""
-        networks_node = \
-                self.find_first_child_named(server_node, "networks")
-        if networks_node is None:
-            return None
-        networks = []
-        if networks_node is not None:
-            for network_node in self.find_children_named(networks_node,
-                                                          "network"):
-                item = {}
-                if network_node.hasAttribute("id"):
-                    item["id"] = network_node.getAttribute("id")
-                if network_node.hasAttribute("fixed_ip"):
-                    item["fixed_ip"] = network_node.getAttribute("fixed_ip")
-                networks.append(item)
-        return networks
-=======
 
 class ServerXMLDeserializerV11(wsgi.MetadataXMLDeserializer):
     """
@@ -536,6 +513,10 @@
         personality = self._extract_personality(server_node)
         if personality is not None:
             server["personality"] = personality
+
+        networks = self._extract_networks(server_node)
+        if networks is not None:
+            server["networks"] = networks
 
         return server
 
@@ -553,4 +534,20 @@
             return personality
         else:
             return None
->>>>>>> ec57e2a2
+
+    def _extract_networks(self, server_node):
+        """Marshal the networks attribute of a parsed request"""
+        node = self.find_first_child_named(server_node, "networks")
+        if node is not None:
+            networks = []
+            for network_node in self.find_children_named(node,
+                                                         "network"):
+                item = {}
+                if network_node.hasAttribute("id"):
+                    item["id"] = network_node.getAttribute("id")
+                if network_node.hasAttribute("fixed_ip"):
+                    item["fixed_ip"] = network_node.getAttribute("fixed_ip")
+                networks.append(item)
+            return networks
+        else:
+            return None