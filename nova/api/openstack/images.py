# Copyright 2011 OpenStack LLC.
# All Rights Reserved.
#
#    Licensed under the Apache License, Version 2.0 (the "License"); you may
#    not use this file except in compliance with the License. You may obtain
#    a copy of the License at
#
#         http://www.apache.org/licenses/LICENSE-2.0
#
#    Unless required by applicable law or agreed to in writing, software
#    distributed under the License is distributed on an "AS IS" BASIS, WITHOUT
#    WARRANTIES OR CONDITIONS OF ANY KIND, either express or implied. See the
#    License for the specific language governing permissions and limitations
#    under the License.

import webob.exc

from nova import compute
from nova import exception
from nova import flags
import nova.image
from nova import log
from nova import utils
from nova.api.openstack import common
from nova.api.openstack import faults
from nova.api.openstack.views import images as images_view
from nova.api.openstack import wsgi


LOG = log.getLogger('nova.api.openstack.images')
FLAGS = flags.FLAGS

SUPPORTED_FILTERS = ['name', 'status']


class Controller(object):
    """Base controller for retrieving/displaying images."""

    def __init__(self, image_service=None, compute_service=None):
        """Initialize new `ImageController`.

        :param compute_service: `nova.compute.api:API`
        :param image_service: `nova.image.service:BaseImageService`

        """
        self._compute_service = compute_service or compute.API()
        self._image_service = image_service or \
                nova.image.get_default_image_service()

    def _get_filters(self, req):
        """
        Return a dictionary of query param filters from the request

        :param req: the Request object coming from the wsgi layer
        :retval a dict of key/value filters
        """
        filters = {}
        for param in req.str_params:
            if param in SUPPORTED_FILTERS or param.startswith('property-'):
                filters[param] = req.str_params.get(param)

        return filters

    def show(self, req, id):
        """Return detailed information about a specific image.

        :param req: `wsgi.Request` object
        :param id: Image identifier
        """
        context = req.environ['nova.context']

        try:
            image = self._image_service.show(context, id)
        except (exception.NotFound, exception.InvalidImageRef):
            explanation = _("Image not found.")
            raise faults.Fault(webob.exc.HTTPNotFound(explanation=explanation))

        return dict(image=self.get_builder(req).build(image, detail=True))

    def delete(self, req, id):
        """Delete an image, if allowed.

        :param req: `wsgi.Request` object
        :param id: Image identifier (integer)
        """
        context = req.environ['nova.context']
        self._image_service.delete(context, id)
        return webob.exc.HTTPNoContent()

    def create(self, req, body):
        """Snapshot a server instance and save the image.

        :param req: `wsgi.Request` object
        """
        context = req.environ['nova.context']
        content_type = req.get_content_type()

        if not body:
            raise webob.exc.HTTPBadRequest()

        try:
            server_id = self._server_id_from_req_data(body)
            image_name = body["image"]["name"]
        except KeyError:
            raise webob.exc.HTTPBadRequest()

        image = self._compute_service.snapshot(context, server_id, image_name)
        return dict(image=self.get_builder(req).build(image, detail=True))

    def get_builder(self, request):
        """Indicates that you must use a Controller subclass."""
        raise NotImplementedError

    def _server_id_from_req_data(self, data):
        raise NotImplementedError()


class ControllerV10(Controller):
    """Version 1.0 specific controller logic."""

    def get_builder(self, request):
        """Property to get the ViewBuilder class we need to use."""
        base_url = request.application_url
        return images_view.ViewBuilderV10(base_url)

<<<<<<< HEAD
    def index(self, req):
        """Return an index listing of images available to the request.

        :param req: `wsgi.Request` object

        """
        context = req.environ['nova.context']
        filters = self._get_filters(req)
        images = self._image_service.index(context, filters)
        images = common.limited(images, req)
        builder = self.get_builder(req).build
        return dict(images=[builder(image, detail=False) for image in images])

    def detail(self, req):
        """Return a detailed index listing of images available to the request.

        :param req: `wsgi.Request` object.

        """
        context = req.environ['nova.context']
        filters = self._get_filters(req)
        images = self._image_service.detail(context, filters)
        images = common.limited(images, req)
        builder = self.get_builder(req).build
        return dict(images=[builder(image, detail=True) for image in images])
=======
    def _server_id_from_req_data(self, data):
        return data['image']['serverId']
>>>>>>> 4d50e840


class ControllerV11(Controller):
    """Version 1.1 specific controller logic."""

    def get_builder(self, request):
        """Property to get the ViewBuilder class we need to use."""
        base_url = request.application_url
        return images_view.ViewBuilderV11(base_url)

<<<<<<< HEAD
    def index(self, req):
        """Return an index listing of images available to the request.

        :param req: `wsgi.Request` object

        """
        context = req.environ['nova.context']
        filters = self._get_filters(req)
        (marker, limit) = common.get_pagination_params(req)
        images = self._image_service.index(
            context, filters=filters, marker=marker, limit=limit)
        builder = self.get_builder(req).build
        return dict(images=[builder(image, detail=False) for image in images])

    def detail(self, req):
        """Return a detailed index listing of images available to the request.

        :param req: `wsgi.Request` object.

        """
        context = req.environ['nova.context']
        filters = self._get_filters(req)
        (marker, limit) = common.get_pagination_params(req)
        images = self._image_service.detail(
            context, filters=filters, marker=marker, limit=limit)
        builder = self.get_builder(req).build
        return dict(images=[builder(image, detail=True) for image in images])
=======
    def _server_id_from_req_data(self, data):
        return data['image']['serverRef']
>>>>>>> 4d50e840


def create_resource(version='1.0'):
    controller = {
        '1.0': ControllerV10,
        '1.1': ControllerV11,
    }[version]()

    xmlns = {
        '1.0': wsgi.XMLNS_V10,
        '1.1': wsgi.XMLNS_V11,
    }[version]

    metadata = {
        "attributes": {
            "image": ["id", "name", "updated", "created", "status",
                      "serverId", "progress", "serverRef"],
            "link": ["rel", "type", "href"],
        },
    }

    serializers = {
        'application/xml': wsgi.XMLDictSerializer(xmlns=xmlns,
                                                  metadata=metadata),
    }

    return wsgi.Resource(controller, serializers=serializers)<|MERGE_RESOLUTION|>--- conflicted
+++ resolved
@@ -123,7 +123,6 @@
         base_url = request.application_url
         return images_view.ViewBuilderV10(base_url)
 
-<<<<<<< HEAD
     def index(self, req):
         """Return an index listing of images available to the request.
 
@@ -149,10 +148,9 @@
         images = common.limited(images, req)
         builder = self.get_builder(req).build
         return dict(images=[builder(image, detail=True) for image in images])
-=======
+
     def _server_id_from_req_data(self, data):
         return data['image']['serverId']
->>>>>>> 4d50e840
 
 
 class ControllerV11(Controller):
@@ -163,7 +161,6 @@
         base_url = request.application_url
         return images_view.ViewBuilderV11(base_url)
 
-<<<<<<< HEAD
     def index(self, req):
         """Return an index listing of images available to the request.
 
@@ -191,10 +188,9 @@
             context, filters=filters, marker=marker, limit=limit)
         builder = self.get_builder(req).build
         return dict(images=[builder(image, detail=True) for image in images])
-=======
+
     def _server_id_from_req_data(self, data):
         return data['image']['serverRef']
->>>>>>> 4d50e840
 
 
 def create_resource(version='1.0'):
